#!/usr/bin/env python
from nose.tools import *
from nose import SkipTest
import networkx as nx
import io

class TestGEXF(object):
    @classmethod
    def setupClass(cls):
        try:
            import xml.etree.ElementTree
        except ImportError:
            raise SkipTest('xml.etree.ElementTree not available.')

    def setUp(self):
        self.simple_directed_data="""<?xml version="1.0" encoding="UTF-8"?>
<gexf xmlns="http://www.gexf.net/1.1draft" version="1.1">
    <graph mode="static" defaultedgetype="directed">
        <nodes>
            <node id="0" label="Hello" />
            <node id="1" label="Word" />
        </nodes>
        <edges>
            <edge id="0" source="0" target="1" />
        </edges>
    </graph>
</gexf>
"""
        self.simple_directed_graph=nx.DiGraph()
        self.simple_directed_graph.add_node('0',label='Hello')
        self.simple_directed_graph.add_node('1',label='World')
        self.simple_directed_graph.add_edge('0','1',id='0')

        self.simple_directed_fh = \
            io.BytesIO(self.simple_directed_data.encode('UTF-8'))


        self.attribute_data="""<?xml version="1.0" encoding="UTF-8"?>
<gexf xmlns="http://www.gexf.net/1.1draft" xmlns:xsi="http://www.w3.org/2001/XMLSchema-instance" xsi:schemaLocation="http://www.gexf.net/1.1draft http://www.gexf.net/1.1draft/gexf.xsd" version="1.1">
  <meta lastmodifieddate="2009-03-20">
    <creator>Gephi.org</creator>
    <description>A Web network</description>
  </meta>
  <graph defaultedgetype="directed">
    <attributes class="node">
      <attribute id="0" title="url" type="string"/>
      <attribute id="1" title="indegree" type="integer"/>
      <attribute id="2" title="frog" type="boolean">
        <default>true</default>
      </attribute>
    </attributes>
    <nodes>
      <node id="0" label="Gephi">
        <attvalues>
          <attvalue for="0" value="http://gephi.org"/>
          <attvalue for="1" value="1"/>
        </attvalues>
      </node>
      <node id="1" label="Webatlas">
        <attvalues>
          <attvalue for="0" value="http://webatlas.fr"/>
          <attvalue for="1" value="2"/>
        </attvalues>
      </node>
      <node id="2" label="RTGI">
        <attvalues>
          <attvalue for="0" value="http://rtgi.fr"/>
          <attvalue for="1" value="1"/>
        </attvalues>
      </node>
      <node id="3" label="BarabasiLab">
        <attvalues>
          <attvalue for="0" value="http://barabasilab.com"/>
          <attvalue for="1" value="1"/>
          <attvalue for="2" value="false"/>
        </attvalues>
      </node>
    </nodes>
    <edges>
      <edge id="0" source="0" target="1"/>
      <edge id="1" source="0" target="2"/>
      <edge id="2" source="1" target="0"/>
      <edge id="3" source="2" target="1"/>
      <edge id="4" source="0" target="3"/>
    </edges>
  </graph>
</gexf>
"""
        self.attribute_graph=nx.DiGraph()
        self.attribute_graph.graph['node_default']={'frog':True}
        self.attribute_graph.add_node('0',
                                      label='Gephi',
                                      url='http://gephi.org',
                                      indegree=1)
        self.attribute_graph.add_node('1',
                                      label='Webatlas',
                                      url='http://webatlas.fr',
                                      indegree=2)

        self.attribute_graph.add_node('2',
                                      label='RTGI',
                                      url='http://rtgi.fr',
                                      indegree=1)

        self.attribute_graph.add_node('3',
                                      label='BarabasiLab',
                                      url='http://barabasilab.com',
                                      indegree=1,
                                      frog=False)
        self.attribute_graph.add_edge('0','1',id='0')
        self.attribute_graph.add_edge('0','2',id='1')
        self.attribute_graph.add_edge('1','0',id='2')
        self.attribute_graph.add_edge('2','1',id='3')
        self.attribute_graph.add_edge('0','3',id='4')
        self.attribute_fh = io.BytesIO(self.attribute_data.encode('UTF-8'))

        self.simple_undirected_data="""<?xml version="1.0" encoding="UTF-8"?>
<gexf xmlns="http://www.gexf.net/1.1draft" version="1.1">
    <graph mode="static" defaultedgetype="undirected">
        <nodes>
            <node id="0" label="Hello" />
            <node id="1" label="Word" />
        </nodes>
        <edges>
            <edge id="0" source="0" target="1" />
        </edges>
    </graph>
</gexf>
"""
        self.simple_undirected_graph=nx.Graph()
        self.simple_undirected_graph.add_node('0',label='Hello')
        self.simple_undirected_graph.add_node('1',label='World')
        self.simple_undirected_graph.add_edge('0','1',id='0')

        self.simple_undirected_fh = io.BytesIO(self.simple_undirected_data.encode('UTF-8'))


    def test_read_simple_directed_graphml(self):
        G=self.simple_directed_graph
        H=nx.read_gexf(self.simple_directed_fh)
        assert_equal(sorted(G.nodes()),sorted(H.nodes()))
        assert_equal(sorted(G.edges()),sorted(H.edges()))
        assert_equal(sorted(G.edges(data=True)),
                     sorted(H.edges(data=True)))
        self.simple_directed_fh.seek(0)

    def test_write_read_simple_directed_graphml(self):
        G=self.simple_directed_graph
        fh=io.BytesIO()
        nx.write_gexf(G,fh)
        fh.seek(0)
        H=nx.read_gexf(fh)
        assert_equal(sorted(G.nodes()),sorted(H.nodes()))
        assert_equal(sorted(G.edges()),sorted(H.edges()))
        assert_equal(sorted(G.edges(data=True)),
                     sorted(H.edges(data=True)))
        self.simple_directed_fh.seek(0)

    def test_read_simple_undirected_graphml(self):
        G=self.simple_undirected_graph
        H=nx.read_gexf(self.simple_undirected_fh)
        assert_equal(sorted(G.nodes()),sorted(H.nodes()))
        assert_equal(
            sorted(sorted(e) for e in G.edges()),
            sorted(sorted(e) for e in H.edges()))
        self.simple_undirected_fh.seek(0)

    def test_read_attribute_graphml(self):
        G=self.attribute_graph
        H=nx.read_gexf(self.attribute_fh)
        assert_equal(sorted(G.nodes(True)),sorted(H.nodes(data=True)))
        ge=sorted(G.edges(data=True))
        he=sorted(H.edges(data=True))
        for a,b in zip(ge,he):
            assert_equal(a,b)
        self.attribute_fh.seek(0)

    def test_directed_edge_in_undirected(self):
        s="""<?xml version="1.0" encoding="UTF-8"?>
<gexf xmlns="http://www.gexf.net/1.1draft" version="1.1">
    <graph mode="static" defaultedgetype="undirected">
        <nodes>
            <node id="0" label="Hello" />
            <node id="1" label="Word" />
        </nodes>
        <edges>
            <edge id="0" source="0" target="1" type="directed"/>
        </edges>
    </graph>
</gexf>
"""
        fh = io.BytesIO(s.encode('UTF-8'))
        assert_raises(nx.NetworkXError,nx.read_gexf,fh)

    def test_undirected_edge_in_directed(self):
        s="""<?xml version="1.0" encoding="UTF-8"?>
<gexf xmlns="http://www.gexf.net/1.1draft" version="1.1">
    <graph mode="static" defaultedgetype="directed">
        <nodes>
            <node id="0" label="Hello" />
            <node id="1" label="Word" />
        </nodes>
        <edges>
            <edge id="0" source="0" target="1" type="undirected"/>
        </edges>
    </graph>
</gexf>
"""
        fh = io.BytesIO(s.encode('UTF-8'))
        assert_raises(nx.NetworkXError,nx.read_gexf,fh)


    def test_key_error(self):
        s="""<?xml version="1.0" encoding="UTF-8"?>
<gexf xmlns="http://www.gexf.net/1.1draft" version="1.1">
    <graph mode="static" defaultedgetype="directed">
        <nodes>
            <node id="0" label="Hello">
              <attvalues>
                <attvalue for='0' value='1'/>
              </attvalues>
            </node>
            <node id="1" label="Word" />
        </nodes>
        <edges>
            <edge id="0" source="0" target="1" type="undirected"/>
        </edges>
    </graph>
</gexf>
"""
        fh = io.BytesIO(s.encode('UTF-8'))
        assert_raises(nx.NetworkXError,nx.read_gexf,fh)

    def test_relabel(self):
        s="""<?xml version="1.0" encoding="UTF-8"?>
<gexf xmlns="http://www.gexf.net/1.1draft" version="1.1">
    <graph mode="static" defaultedgetype="directed">
        <nodes>
            <node id="0" label="Hello" />
            <node id="1" label="Word" />
        </nodes>
        <edges>
            <edge id="0" source="0" target="1"/>
        </edges>
    </graph>
</gexf>
"""
        fh = io.BytesIO(s.encode('UTF-8'))
        G=nx.read_gexf(fh,relabel=True)
        assert_equal(sorted(G.nodes()),["Hello","Word"])


    def test_default_attribute(self):
        G=nx.Graph()
        G.add_node(1,label='1',color='green')
        G.add_path([0,1,2,3])
        G.add_edge(1,2,foo=3)
        G.graph['node_default']={'color':'yellow'}
        G.graph['edge_default']={'foo':7}
        fh = io.BytesIO()
        nx.write_gexf(G,fh)
        fh.seek(0)
        H=nx.read_gexf(fh,node_type=int)
        assert_equal(sorted(G.nodes()),sorted(H.nodes()))
        assert_equal(
            sorted(sorted(e) for e in G.edges()),
            sorted(sorted(e) for e in H.edges()))
        assert_equal(G.graph,H.graph)
<<<<<<< HEAD
        
def test_write_with_node_attributes():
    # Addresses #673.
    G = nx.path_graph(4)
    for i in range(4):
        G.node[i]['id'] = i
        G.node[i]['label'] = i
        G.node[i]['pid'] = i
        
    expected = """<gexf version="1.1" xmlns="http://www.gexf.net/1.1draft" xmlns:viz="http://www.gexf.net/1.1draft/viz" xmlns:xsi="http://www.w3.org/2001/XMLSchema-instance" xsi:schemaLocation="http://www.w3.org/2001/XMLSchema-instance">
  <graph defaultedgetype="undirected" mode="static">
    <nodes>
      <node id="0" label="0" pid="0" />
      <node id="1" label="1" pid="1" />
      <node id="2" label="2" pid="2" />
      <node id="3" label="3" pid="3" />
    </nodes>
    <edges>
      <edge id="0" source="0" target="1" />
      <edge id="1" source="1" target="2" />
      <edge id="2" source="2" target="3" />
    </edges>
  </graph>
</gexf>"""

    obtained = '\n'.join(nx.generate_gexf(G))
    assert_equal( expected, obtained )
    
=======

    def test_serialize_ints_to_strings(self):
        G=nx.Graph()
        G.add_node(1,id=7,label=77)
        fh = io.BytesIO()
        nx.write_gexf(G,fh)
        fh.seek(0)
        H=nx.read_gexf(fh,node_type=int)
        assert_equal(H.nodes(),[7])
        print(H.node)
        assert_equal(H.node[7]['label'],'77')
>>>>>>> 7b941159
<|MERGE_RESOLUTION|>--- conflicted
+++ resolved
@@ -266,8 +266,7 @@
             sorted(sorted(e) for e in G.edges()),
             sorted(sorted(e) for e in H.edges()))
         assert_equal(G.graph,H.graph)
-<<<<<<< HEAD
-        
+
 def test_write_with_node_attributes():
     # Addresses #673.
     G = nx.path_graph(4)
@@ -275,7 +274,7 @@
         G.node[i]['id'] = i
         G.node[i]['label'] = i
         G.node[i]['pid'] = i
-        
+
     expected = """<gexf version="1.1" xmlns="http://www.gexf.net/1.1draft" xmlns:viz="http://www.gexf.net/1.1draft/viz" xmlns:xsi="http://www.w3.org/2001/XMLSchema-instance" xsi:schemaLocation="http://www.w3.org/2001/XMLSchema-instance">
   <graph defaultedgetype="undirected" mode="static">
     <nodes>
@@ -294,8 +293,6 @@
 
     obtained = '\n'.join(nx.generate_gexf(G))
     assert_equal( expected, obtained )
-    
-=======
 
     def test_serialize_ints_to_strings(self):
         G=nx.Graph()
@@ -306,5 +303,4 @@
         H=nx.read_gexf(fh,node_type=int)
         assert_equal(H.nodes(),[7])
         print(H.node)
-        assert_equal(H.node[7]['label'],'77')
->>>>>>> 7b941159
+        assert_equal(H.node[7]['label'],'77')